use crate::TokenKind;
use crate::type_inferrer::Type;
use miette::SourceSpan;

#[derive(Debug, Clone, PartialEq)]
pub struct Typed<T> {
    pub node: T,
    pub span: SourceSpan,
    pub type_id: usize,
}

impl<T> Typed<T> {
    pub fn new(node: T, span: SourceSpan) -> Self {
        static mut TYPE_ID: usize = 1;

        let type_id = unsafe {
            let id = TYPE_ID;
            TYPE_ID += 1;
            id
        };

        Self { node, span, type_id }
    }
}

#[derive(Debug, Clone, PartialEq)]
pub struct Delimiter {
    pub delimiter: TokenKind,
    pub span: SourceSpan,
}

#[derive(Debug, Clone, PartialEq)]
pub struct Program {
    pub statements: Vec<Stmt>,
    pub span: SourceSpan,
}

#[derive(Debug, Clone, PartialEq)]
pub enum Stmt {
    ExprStmtNode(Typed<ExprStmt>),
    VarDecl(Typed<VarDeclStmt>),
    FunDecl(Typed<FunDeclStmt>),
    While(Typed<WhileStmt>),
    Return(Typed<ReturnStmt>),
}

impl Stmt {
    pub fn span(&self) -> SourceSpan {
        match self {
            Stmt::ExprStmtNode(stmt) => stmt.span,
            Stmt::VarDecl(stmt) => stmt.span,
            Stmt::FunDecl(stmt) => stmt.span,
            Stmt::While(stmt) => stmt.span,
            Stmt::Return(stmt) => stmt.span,
        }
    }
}
pub type Ident = Typed<String>;

#[derive(Debug, Clone, PartialEq)]
pub struct ExprStmt {
    pub expr: Typed<Expr>,
}

#[derive(Debug, Clone, PartialEq)]
pub struct VarDeclStmt {
    pub ident: Ident,
    pub initializer: Option<Typed<Expr>>,
}

#[derive(Debug, Clone, PartialEq)]
pub struct Parameter {
    pub name: Ident,
    pub type_annotation: Type,
}

#[derive(Debug, Clone, PartialEq)]
pub struct FunDeclStmt {
    pub ident: Ident,
    pub params: Vec<Typed<Parameter>>,
<<<<<<< HEAD
    pub generics: Vec<Ident>,
    pub body: Typed<BlockStmt>,
=======
    pub body: Typed<BlockExpr>,
>>>>>>> 54668c48
    pub return_type: Type,
}

#[derive(Debug, Clone, PartialEq)]
pub struct WhileStmt {
    pub condition: Typed<Expr>,
    pub body: Typed<BlockExpr>,
}
#[derive(Debug, Clone, PartialEq)]
pub struct ReturnStmt {
    pub expr: Option<Typed<Expr>>,
}

#[derive(Debug, Clone, PartialEq)]
pub enum Expr {
    Literal(LiteralExpr),
    Unary(UnaryExpr),
    Binary(BinaryExpr),
    Grouping(Box<Typed<Expr>>),
    Variable(Ident),
    Assign(AssignExpr),
    Logical(LogicalExpr),
    Call(CallExpr),
    Lambda(LambdaExpr),
    Block(BlockExpr),
    If(IfExpr),
    MethodCall(MethodCallExpr),
}

#[derive(Debug, Clone, PartialEq)]
pub struct UnaryExpr {
    pub op: Typed<UnaryOp>,
    pub expr: Box<Typed<Expr>>,
}

#[derive(Debug, Clone, PartialEq)]
pub struct BinaryExpr {
    pub left: Box<Typed<Expr>>,
    pub op: Typed<BinaryOp>,
    pub right: Box<Typed<Expr>>,
}

#[derive(Debug, Clone, PartialEq)]
pub struct LogicalExpr {
    pub left: Box<Typed<Expr>>,
    pub op: Typed<LogicalOp>,
    pub right: Box<Typed<Expr>>,
}

#[derive(Debug, Clone, PartialEq)]
pub struct AssignExpr {
    pub target: Ident,
    pub value: Box<Typed<Expr>>,
}

#[derive(Debug, Clone, PartialEq)]
pub struct CallExpr {
    pub callee: Box<Typed<Expr>>,
    pub arguments: Vec<Typed<Expr>>,
}

#[derive(Debug, Clone, PartialEq)]
pub struct LambdaExpr {
    pub parameters: Vec<Typed<Parameter>>,
    pub body: Box<Typed<BlockExpr>>,
    pub return_type: Type,
}

#[derive(Debug, Clone, PartialEq)]
pub struct BlockExpr {
    pub statements: Vec<Stmt>,
    pub expr: Option<Box<Typed<Expr>>>,
}

#[derive(Debug, Clone, PartialEq)]
pub struct IfExpr {
    pub condition: Box<Typed<Expr>>,
    pub then_branch: Typed<BlockExpr>,
    pub else_branch: Option<Box<Typed<BlockExpr>>>,
}

#[derive(Debug, Clone, PartialEq)]
pub struct MethodCallExpr {
    pub receiver: Box<Typed<Expr>>,
    pub method: Ident,
    pub arguments: Vec<Typed<Expr>>,
}

#[derive(Debug, Clone, PartialEq)]
pub enum LiteralExpr {
    Number(f64),
    String(String),
    Bool(bool),
    Nil,
    VecLiteral(Vec<Typed<Expr>>),
}

#[derive(Debug, Clone, PartialEq)]
pub enum UnaryOp {
    Bang,
    Minus,
}

#[derive(Debug, Clone, PartialEq)]
pub enum LogicalOp {
    And,
    Or,
}

#[derive(Debug, Clone, PartialEq)]
pub enum BinaryOp {
    Plus,
    Minus,
    Star,
    Slash,
    Greater,
    GreaterEqual,
    Less,
    LessEqual,
    EqualEqual,
    BangEqual,
}<|MERGE_RESOLUTION|>--- conflicted
+++ resolved
@@ -78,12 +78,8 @@
 pub struct FunDeclStmt {
     pub ident: Ident,
     pub params: Vec<Typed<Parameter>>,
-<<<<<<< HEAD
+    pub body: Typed<BlockExpr>,
     pub generics: Vec<Ident>,
-    pub body: Typed<BlockStmt>,
-=======
-    pub body: Typed<BlockExpr>,
->>>>>>> 54668c48
     pub return_type: Type,
 }
 
@@ -92,6 +88,7 @@
     pub condition: Typed<Expr>,
     pub body: Typed<BlockExpr>,
 }
+
 #[derive(Debug, Clone, PartialEq)]
 pub struct ReturnStmt {
     pub expr: Option<Typed<Expr>>,
@@ -178,7 +175,6 @@
     String(String),
     Bool(bool),
     Nil,
-    VecLiteral(Vec<Typed<Expr>>),
 }
 
 #[derive(Debug, Clone, PartialEq)]
